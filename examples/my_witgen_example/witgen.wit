// This is a generated file by witgen (https://github.com/bnjjj/witgen), please do not edit yourself, you can generate a new one thanks to cargo witgen generate command. (cargo-witgen v0.5.0) 

///  Here is a doc example to generate in wit file
record test-bis {
    coucou: string,
	btes: list<u8>
}

test-simple: function(array: list<u8>) -> string

test-tuple: function(other: list<u8>, test-struct: test-struct, other-enum: test-enum) -> (string, s64)

test-result: function(other: list<u8>, number: u8, othernum: s32) -> expected<tuple<string, u64>, string>

record init-args {
    owner-id: string,
	metadata: nft-contract-metadata
}

///  Documentation over struct
///  in multi-line
type test-tuple = tuple<u64, string>

test-option: function(other: list<u8>, number: u8, othernum: s32) -> option<tuple<string, u64>>

variant my-enum {
    unit,
	tuple-variant(tuple<string, s32>),
}

record test-struct {
    ///  Doc comment over inner field in struct
	inner: string
}

<<<<<<< HEAD
type nft-contract-metadata = string
=======
test-array: function(other: list<u8>, number: u8, othernum: s32) -> (string, u64)
>>>>>>> 2611c074

///  Documentation over enum
variant test-enum {
    ///  Doc comment over Unit variant in struct
	unit,
	number(u64),
	///  Doc comment over String variant in struct
	string-variant(string),
}

test-vec: function(other: list<u8>, number: u8, othernum: s32) -> (string, u64)
<|MERGE_RESOLUTION|>--- conflicted
+++ resolved
@@ -1,4 +1,4 @@
-// This is a generated file by witgen (https://github.com/bnjjj/witgen), please do not edit yourself, you can generate a new one thanks to cargo witgen generate command. (cargo-witgen v0.5.0) 
+// This is a generated file by witgen (https://github.com/bnjjj/witgen), please do not edit yourself, you can generate a new one thanks to cargo witgen generate command. (cargo-witgen v0.6.0) 
 
 ///  Here is a doc example to generate in wit file
 record test-bis {
@@ -33,11 +33,9 @@
 	inner: string
 }
 
-<<<<<<< HEAD
 type nft-contract-metadata = string
-=======
+
 test-array: function(other: list<u8>, number: u8, othernum: s32) -> (string, u64)
->>>>>>> 2611c074
 
 ///  Documentation over enum
 variant test-enum {
